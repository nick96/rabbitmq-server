%%   The contents of this file are subject to the Mozilla Public License
%%   Version 1.1 (the "License"); you may not use this file except in
%%   compliance with the License. You may obtain a copy of the License at
%%   http://www.mozilla.org/MPL/
%%
%%   Software distributed under the License is distributed on an "AS IS"
%%   basis, WITHOUT WARRANTY OF ANY KIND, either express or implied. See the
%%   License for the specific language governing rights and limitations
%%   under the License.
%%
%%   The Original Code is RabbitMQ.
%%
%%   The Initial Developers of the Original Code are LShift Ltd,
%%   Cohesive Financial Technologies LLC, and Rabbit Technologies Ltd.
%%
%%   Portions created before 22-Nov-2008 00:00:00 GMT by LShift Ltd,
%%   Cohesive Financial Technologies LLC, or Rabbit Technologies Ltd
%%   are Copyright (C) 2007-2008 LShift Ltd, Cohesive Financial
%%   Technologies LLC, and Rabbit Technologies Ltd.
%%
%%   Portions created by LShift Ltd are Copyright (C) 2007-2010 LShift
%%   Ltd. Portions created by Cohesive Financial Technologies LLC are
%%   Copyright (C) 2007-2010 Cohesive Financial Technologies
%%   LLC. Portions created by Rabbit Technologies Ltd are Copyright
%%   (C) 2007-2010 Rabbit Technologies Ltd.
%%
%%   All Rights Reserved.
%%
%%   Contributor(s): ______________________________________.
%%

-record(user, {username, password}).
-record(permission, {configure, write, read}).
-record(user_vhost, {username, virtual_host}).
-record(user_permission, {user_vhost, permission}).

-record(vhost, {virtual_host, dummy}).

-record(connection, {protocol, user, timeout_sec, frame_max, vhost,
                     client_properties}).

-record(content,
        {class_id,
         properties, %% either 'none', or a decoded record/tuple
         properties_bin, %% either 'none', or an encoded properties binary
         %% Note: at most one of properties and properties_bin can be
         %% 'none' at once.
         protocol, %% The protocol under which properties_bin was encoded
         payload_fragments_rev %% list of binaries, in reverse order (!)
         }).

-record(resource, {virtual_host, kind, name}).

-record(exchange, {name, type, durable, auto_delete, arguments}).

-record(amqqueue, {name, durable, auto_delete, exclusive_owner = none,
                   arguments, pid}).

%% mnesia doesn't like unary records, so we add a dummy 'value' field
-record(route, {binding, value = const}).
-record(reverse_route, {reverse_binding, value = const}).

-record(binding, {exchange_name, key, queue_name, args = []}).
-record(reverse_binding, {queue_name, key, exchange_name, args = []}).

-record(listener, {node, protocol, host, port}).

-record(basic_message, {exchange_name, routing_key, content, guid,
                        is_persistent}).

-record(ssl_socket, {tcp, ssl}).
-record(delivery, {mandatory, immediate, txn, sender, message}).
-record(amqp_error, {name, explanation, method = none}).

%%----------------------------------------------------------------------------

<<<<<<< HEAD
-ifdef(use_specs).

-include("rabbit_framing_spec.hrl").

-type(maybe(T) :: T | 'none').
-type(erlang_node() :: atom()).
-type(node_type() :: disc_only | disc | ram | unknown).
-type(ssl_socket() :: #ssl_socket{}).
-type(socket() :: port() | ssl_socket()).
-type(thunk(T) :: fun(() -> T)).
-type(info_key() :: atom()).
-type(info() :: {info_key(), any()}).
-type(regexp() :: binary()).
-type(file_path() :: string()).

%% this is really an abstract type, but dialyzer does not support them
-type(guid() :: binary()).
-type(txn() :: guid()).
-type(pkey() :: guid()).
-type(r(Kind) ::
      #resource{virtual_host :: vhost(),
                kind         :: Kind,
                name         :: resource_name()}).
-type(queue_name() :: r('queue')).
-type(exchange_name() :: r('exchange')).
-type(user() ::
      #user{username :: username(),
            password :: password()}).
-type(permission() ::
      #permission{configure :: regexp(),
                  write     :: regexp(),
                  read      :: regexp()}).
-type(amqqueue() ::
      #amqqueue{name            :: queue_name(),
                durable         :: boolean(),
                auto_delete     :: boolean(),
                exclusive_owner :: maybe(pid()),
                arguments       :: amqp_table(),
                pid             :: maybe(pid())}).
-type(exchange() ::
      #exchange{name        :: exchange_name(),
                type        :: exchange_type(),
                durable     :: boolean(),
                auto_delete :: boolean(),
                arguments   :: amqp_table()}).
-type(binding() ::
      #binding{exchange_name    :: exchange_name(),
               queue_name       :: queue_name(),
               key              :: binding_key()}).
%% TODO: make this more precise by tying specific class_ids to
%% specific properties
-type(undecoded_content() ::
      #content{class_id              :: amqp_class_id(),
               properties            :: 'none',
               properties_bin        :: binary(),
               payload_fragments_rev :: [binary()]} |
      #content{class_id              :: amqp_class_id(),
               properties            :: amqp_properties(),
               properties_bin        :: 'none',
               payload_fragments_rev :: [binary()]}).
-type(unencoded_content() :: undecoded_content()).
-type(decoded_content() ::
      #content{class_id              :: amqp_class_id(),
               properties            :: amqp_properties(),
               properties_bin        :: maybe(binary()),
               payload_fragments_rev :: [binary()]}).
-type(encoded_content() ::
      #content{class_id              :: amqp_class_id(),
               properties            :: maybe(amqp_properties()),
               properties_bin        :: binary(),
               payload_fragments_rev :: [binary()]}).
-type(content() :: undecoded_content() | decoded_content()).
-type(basic_message() ::
      #basic_message{exchange_name  :: exchange_name(),
                     routing_key    :: routing_key(),
                     content        :: content(),
                     guid           :: guid(),
                     is_persistent  :: boolean()}).
-type(message() :: basic_message()).
-type(delivery() ::
      #delivery{mandatory :: boolean(),
                immediate :: boolean(),
                txn       :: maybe(txn()),
                sender    :: pid(),
                message   :: message()}).
%% this really should be an abstract type
-type(msg_id() :: non_neg_integer()).
-type(qmsg() :: {queue_name(), pid(), msg_id(), boolean(), message()}).
-type(listener() ::
      #listener{node     :: erlang_node(),
                protocol :: atom(),
                host     :: string() | atom(),
                port     :: non_neg_integer()}).
-type(not_found() :: {'error', 'not_found'}).
-type(routing_result() :: 'routed' | 'unroutable' | 'not_delivered').
-type(amqp_error() ::
      #amqp_error{name        :: atom(),
                  explanation :: string(),
                  method      :: atom()}).
-type(protocol() :: atom()).

-endif.

%%----------------------------------------------------------------------------

=======
>>>>>>> 279c8ed5
-define(COPYRIGHT_MESSAGE, "Copyright (C) 2007-2010 LShift Ltd., Cohesive Financial Technologies LLC., and Rabbit Technologies Ltd.").
-define(INFORMATION_MESSAGE, "Licensed under the MPL.  See http://www.rabbitmq.com/").
-define(PROTOCOL_VERSION, "AMQP 0-9-1 / 0-9 / 0-8").
-define(ERTS_MINIMUM, "5.6.3").

-define(MAX_WAIT, 16#ffffffff).

-define(HIBERNATE_AFTER_MIN,        1000).
-define(DESIRED_HIBERNATE,         10000).

-ifdef(debug).
-define(LOGDEBUG0(F), rabbit_log:debug(F)).
-define(LOGDEBUG(F,A), rabbit_log:debug(F,A)).
-define(LOGMESSAGE(D,C,M,Co), rabbit_log:message(D,C,M,Co)).
-else.
-define(LOGDEBUG0(F), ok).
-define(LOGDEBUG(F,A), ok).
-define(LOGMESSAGE(D,C,M,Co), ok).
-endif.<|MERGE_RESOLUTION|>--- conflicted
+++ resolved
@@ -74,114 +74,6 @@
 
 %%----------------------------------------------------------------------------
 
-<<<<<<< HEAD
--ifdef(use_specs).
-
--include("rabbit_framing_spec.hrl").
-
--type(maybe(T) :: T | 'none').
--type(erlang_node() :: atom()).
--type(node_type() :: disc_only | disc | ram | unknown).
--type(ssl_socket() :: #ssl_socket{}).
--type(socket() :: port() | ssl_socket()).
--type(thunk(T) :: fun(() -> T)).
--type(info_key() :: atom()).
--type(info() :: {info_key(), any()}).
--type(regexp() :: binary()).
--type(file_path() :: string()).
-
-%% this is really an abstract type, but dialyzer does not support them
--type(guid() :: binary()).
--type(txn() :: guid()).
--type(pkey() :: guid()).
--type(r(Kind) ::
-      #resource{virtual_host :: vhost(),
-                kind         :: Kind,
-                name         :: resource_name()}).
--type(queue_name() :: r('queue')).
--type(exchange_name() :: r('exchange')).
--type(user() ::
-      #user{username :: username(),
-            password :: password()}).
--type(permission() ::
-      #permission{configure :: regexp(),
-                  write     :: regexp(),
-                  read      :: regexp()}).
--type(amqqueue() ::
-      #amqqueue{name            :: queue_name(),
-                durable         :: boolean(),
-                auto_delete     :: boolean(),
-                exclusive_owner :: maybe(pid()),
-                arguments       :: amqp_table(),
-                pid             :: maybe(pid())}).
--type(exchange() ::
-      #exchange{name        :: exchange_name(),
-                type        :: exchange_type(),
-                durable     :: boolean(),
-                auto_delete :: boolean(),
-                arguments   :: amqp_table()}).
--type(binding() ::
-      #binding{exchange_name    :: exchange_name(),
-               queue_name       :: queue_name(),
-               key              :: binding_key()}).
-%% TODO: make this more precise by tying specific class_ids to
-%% specific properties
--type(undecoded_content() ::
-      #content{class_id              :: amqp_class_id(),
-               properties            :: 'none',
-               properties_bin        :: binary(),
-               payload_fragments_rev :: [binary()]} |
-      #content{class_id              :: amqp_class_id(),
-               properties            :: amqp_properties(),
-               properties_bin        :: 'none',
-               payload_fragments_rev :: [binary()]}).
--type(unencoded_content() :: undecoded_content()).
--type(decoded_content() ::
-      #content{class_id              :: amqp_class_id(),
-               properties            :: amqp_properties(),
-               properties_bin        :: maybe(binary()),
-               payload_fragments_rev :: [binary()]}).
--type(encoded_content() ::
-      #content{class_id              :: amqp_class_id(),
-               properties            :: maybe(amqp_properties()),
-               properties_bin        :: binary(),
-               payload_fragments_rev :: [binary()]}).
--type(content() :: undecoded_content() | decoded_content()).
--type(basic_message() ::
-      #basic_message{exchange_name  :: exchange_name(),
-                     routing_key    :: routing_key(),
-                     content        :: content(),
-                     guid           :: guid(),
-                     is_persistent  :: boolean()}).
--type(message() :: basic_message()).
--type(delivery() ::
-      #delivery{mandatory :: boolean(),
-                immediate :: boolean(),
-                txn       :: maybe(txn()),
-                sender    :: pid(),
-                message   :: message()}).
-%% this really should be an abstract type
--type(msg_id() :: non_neg_integer()).
--type(qmsg() :: {queue_name(), pid(), msg_id(), boolean(), message()}).
--type(listener() ::
-      #listener{node     :: erlang_node(),
-                protocol :: atom(),
-                host     :: string() | atom(),
-                port     :: non_neg_integer()}).
--type(not_found() :: {'error', 'not_found'}).
--type(routing_result() :: 'routed' | 'unroutable' | 'not_delivered').
--type(amqp_error() ::
-      #amqp_error{name        :: atom(),
-                  explanation :: string(),
-                  method      :: atom()}).
--type(protocol() :: atom()).
-
--endif.
-
-%%----------------------------------------------------------------------------
-
-=======
->>>>>>> 279c8ed5
 -define(COPYRIGHT_MESSAGE, "Copyright (C) 2007-2010 LShift Ltd., Cohesive Financial Technologies LLC., and Rabbit Technologies Ltd.").
 -define(INFORMATION_MESSAGE, "Licensed under the MPL.  See http://www.rabbitmq.com/").
 -define(PROTOCOL_VERSION, "AMQP 0-9-1 / 0-9 / 0-8").
