--- conflicted
+++ resolved
@@ -46,12 +46,6 @@
              rabbit_types:exchange() | rabbit_types:amqqueue()) ->
                    rabbit_types:ok_or_error(rabbit_types:amqp_error()))).
 -type(bindings() :: [rabbit_types:binding()]).
-<<<<<<< HEAD
-=======
--type(add_res() :: bind_res() | rabbit_misc:thunk(bind_res())).
--type(bind_or_error() :: bind_res() | rabbit_types:error('binding_not_found')).
--type(remove_res() :: bind_or_error() | rabbit_misc:thunk(bind_or_error())).
->>>>>>> 04c7af27
 
 -opaque(deletions() :: dict()).
 
@@ -120,16 +114,9 @@
                                    end)
       end,
       fun (R = #route{binding = B = #binding{source = Src}}, Tx) ->
-<<<<<<< HEAD
-              case Tx of
-                  true  -> ok = sync_transient_route(R, fun mnesia:write/3);
-                  false -> ok
-              end,
-=======
->>>>>>> 04c7af27
               {ok, X} = rabbit_exchange:lookup(Src),
               Serial = case Tx of
-                           true  -> ok = sync_transient_binding(
+                           true  -> ok = sync_transient_route(
                                            R, fun mnesia:write/3),
                                     transaction;
                            false -> rabbit_exchange:serial(X)
@@ -157,45 +144,25 @@
               case InnerFun(Src, Dst) of
                   ok               -> case mnesia:read({rabbit_route, B}) of
                                           []  -> add(Src, Dst, B);
-                                          [_] -> fun rabbit_misc:const_ok/1
+                                          [_] -> fun rabbit_misc:const_ok/0
                                       end;
                   {error, _} = Err -> rabbit_misc:const(Err)
               end
       end).
 
 add(Src, Dst, B) ->
-<<<<<<< HEAD
     [SrcDurable, DstDurable] = [durable(E) || E <- [Src, Dst]],
     case (not (SrcDurable andalso DstDurable) orelse
           mnesia:read({rabbit_durable_route, B}) =:= []) of
         true  -> ok = sync_route(#route{binding = B}, SrcDurable, DstDurable,
                                  fun mnesia:write/3),
-                 fun (Tx) -> ok = rabbit_exchange:callback(Src, add_binding,
-                                                           [Tx, Src, B]),
-                             rabbit_event:notify_if(not Tx, binding_created,
-                                                    info(B))
+                 ok = rabbit_exchange:callback(Src, add_binding, [transaction, Src, B]),
+                 Serial = rabbit_exchange:serial(Src),
+                 fun () ->
+                     ok = rabbit_exchange:callback(Src, add_binding, [Serial, Src, B]),
+                     ok = rabbit_event:notify(binding_created, info(B))
                  end;
         false -> rabbit_misc:const({error, binding_not_found})
-=======
-    case mnesia:read({rabbit_route, B}) of
-        []  -> Durable = all_durable([Src, Dst]),
-               case (not Durable orelse
-                     mnesia:read({rabbit_durable_route, B}) =:= []) of
-                   true  -> ok = sync_binding(B, Durable, durable(Dst),
-                                              fun mnesia:write/3),
-                            add_notify(Src, B);
-                   false -> rabbit_misc:const(not_found)
-               end;
-        [_] -> fun rabbit_misc:const_ok/0
-    end.
-
-add_notify(X, B) ->
-    ok = rabbit_exchange:callback(X, add_binding, [transaction, X, B]),
-    Serial = rabbit_exchange:serial(X),
-    fun () ->
-            ok = rabbit_exchange:callback(X, add_binding, [Serial, X, B]),
-            ok = rabbit_event:notify(binding_created, info(B))
->>>>>>> 04c7af27
     end.
 
 remove(Binding) -> remove(Binding, fun (_Src, _Dst) -> ok end).
@@ -204,35 +171,12 @@
     binding_action(
       Binding,
       fun (Src, Dst, B) ->
-<<<<<<< HEAD
               case mnesia:read(rabbit_route, B, write) of
                   []  -> rabbit_misc:const({error, binding_not_found});
                   [_] -> case InnerFun(Src, Dst) of
                              ok               -> remove(Src, Dst, B);
                              {error, _} = Err -> rabbit_misc:const(Err)
                          end
-=======
-              Result =
-                  case mnesia:match_object(rabbit_route, #route{binding = B},
-                                           write) of
-                      [] ->
-                          {error, binding_not_found};
-                      [_] ->
-                          case InnerFun(Src, Dst) of
-                              ok ->
-                                  ok = sync_binding(B, all_durable([Src, Dst]),
-                                                    durable(Dst),
-                                                    fun mnesia:delete_object/3),
-                                  {ok, maybe_auto_delete(B#binding.source,
-                                                         [B], new_deletions())};
-                              {error, _} = E ->
-                                  E
-                          end
-                  end,
-              case Result of
-                  {error, _} = Err -> rabbit_misc:const(Err);
-                  {ok, Deletions}  -> process_deletions(Deletions)
->>>>>>> 04c7af27
               end
       end).
 
@@ -240,7 +184,7 @@
     ok = sync_route(#route{binding = B}, durable(Src), durable(Dst),
                     fun mnesia:delete_object/3),
     Deletions = maybe_auto_delete(B#binding.source, [B], new_deletions()),
-    fun (Tx) -> ok = process_deletions(Deletions, Tx) end.
+    process_deletions(Deletions).
 
 list(VHostPath) ->
     VHostResource = rabbit_misc:r(VHostPath, '_'),
