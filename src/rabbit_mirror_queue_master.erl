%% The contents of this file are subject to the Mozilla Public License
%% Version 1.1 (the "License"); you may not use this file except in
%% compliance with the License. You may obtain a copy of the License at
%% http://www.mozilla.org/MPL/
%%
%% Software distributed under the License is distributed on an "AS IS"
%% basis, WITHOUT WARRANTY OF ANY KIND, either express or implied. See the
%% License for the specific language governing rights and limitations
%% under the License.
%%
%% The Original Code is RabbitMQ.
%%
%% The Initial Developer of the Original Code is VMware, Inc.
%% Copyright (c) 2007-2010 VMware, Inc.  All rights reserved.
%%

-module(rabbit_mirror_queue_master).

-export([init/3, terminate/2, delete_and_terminate/2,
         purge/1, publish/4, publish_delivered/5, fetch/2, ack/2,
         requeue/3, len/1, is_empty/1, drain_confirmed/1, dropwhile/2,
         set_ram_duration_target/2, ram_duration/1,
         needs_timeout/1, timeout/1, handle_pre_hibernate/1,
         status/1, invoke/3, is_duplicate/2, discard/3]).

-export([start/1, stop/0]).

-export([promote_backing_queue_state/6, sender_death_fun/0]).

-behaviour(rabbit_backing_queue).

-include("rabbit.hrl").

-record(state, { gm,
                 coordinator,
                 backing_queue,
                 backing_queue_state,
                 set_delivered,
                 seen_status,
                 confirmed,
                 ack_msg_id,
                 known_senders
               }).

-ifdef(use_specs).

-export_type([death_fun/0]).

-type(death_fun() :: fun ((pid()) -> 'ok')).
-type(master_state() :: #state { gm                  :: pid(),
                                 coordinator         :: pid(),
                                 backing_queue       :: atom(),
                                 backing_queue_state :: any(),
                                 set_delivered       :: non_neg_integer(),
                                 seen_status         :: dict(),
                                 confirmed           :: [rabbit_guid:guid()],
                                 ack_msg_id          :: dict(),
                                 known_senders       :: set()
                               }).

-spec(promote_backing_queue_state/6 ::
        (pid(), atom(), any(), pid(), dict(), [pid()]) -> master_state()).
-spec(sender_death_fun/0 :: () -> death_fun()).

-endif.

%% For general documentation of HA design, see
%% rabbit_mirror_queue_coordinator

%% ---------------------------------------------------------------------------
%% Backing queue
%% ---------------------------------------------------------------------------

start(_DurableQueues) ->
    %% This will never get called as this module will never be
    %% installed as the default BQ implementation.
    exit({not_valid_for_generic_backing_queue, ?MODULE}).

stop() ->
    %% Same as start/1.
    exit({not_valid_for_generic_backing_queue, ?MODULE}).

<<<<<<< HEAD
=======
sender_death_fun() ->
    Self = self(),
    fun (DeadPid) ->
            rabbit_amqqueue:run_backing_queue(
              Self, ?MODULE,
              fun (?MODULE, State = #state { gm = GM, known_senders = KS }) ->
                      ok = gm:broadcast(GM, {sender_death, DeadPid}),
                      KS1 = sets:del_element(DeadPid, KS),
                      State #state { known_senders = KS1 }
              end)
    end.

>>>>>>> 7836ce2d
init(#amqqueue { name = QName, mirror_nodes = MNodes } = Q, Recover,
     AsyncCallback) ->
    {ok, CPid} = rabbit_mirror_queue_coordinator:start_link(
                   Q, undefined, sender_death_fun()),
    GM = rabbit_mirror_queue_coordinator:get_gm(CPid),
    MNodes1 =
        (case MNodes of
             all       -> rabbit_mnesia:all_clustered_nodes();
             undefined -> [];
             _         -> [list_to_atom(binary_to_list(Node)) || Node <- MNodes]
         end) -- [node()],
    [rabbit_mirror_queue_misc:add_mirror(QName, Node) || Node <- MNodes1],
    {ok, BQ} = application:get_env(backing_queue_module),
    BQS = BQ:init(Q, Recover, AsyncCallback),
    #state { gm                  = GM,
             coordinator         = CPid,
             backing_queue       = BQ,
             backing_queue_state = BQS,
             set_delivered       = 0,
             seen_status         = dict:new(),
             confirmed           = [],
             ack_msg_id          = dict:new(),
             known_senders       = sets:new() }.

terminate({shutdown, dropped} = Reason,
          State = #state { backing_queue = BQ, backing_queue_state = BQS }) ->
    %% Backing queue termination - this node has been explicitly
    %% dropped. Normally, non-durable queues would be tidied up on
    %% startup, but there's a possibility that we will be added back
    %% in without this node being restarted. Thus we must do the full
    %% blown delete_and_terminate now, but only locally: we do not
    %% broadcast delete_and_terminate.
    State #state { backing_queue_state = BQ:delete_and_terminate(Reason, BQS),
                   set_delivered       = 0 };
terminate(Reason,
          State = #state { backing_queue = BQ, backing_queue_state = BQS }) ->
    %% Backing queue termination. The queue is going down but
    %% shouldn't be deleted. Most likely safe shutdown of this
    %% node. Thus just let some other slave take over.
    State #state { backing_queue_state = BQ:terminate(Reason, BQS) }.

delete_and_terminate(Reason, State = #state { gm                  = GM,
                                              backing_queue       = BQ,
                                              backing_queue_state = BQS }) ->
    ok = gm:broadcast(GM, {delete_and_terminate, Reason}),
    State #state { backing_queue_state = BQ:delete_and_terminate(Reason, BQS),
                   set_delivered       = 0 }.

purge(State = #state { gm                  = GM,
                       backing_queue       = BQ,
                       backing_queue_state = BQS }) ->
    ok = gm:broadcast(GM, {set_length, 0}),
    {Count, BQS1} = BQ:purge(BQS),
    {Count, State #state { backing_queue_state = BQS1,
                           set_delivered       = 0 }}.

publish(Msg = #basic_message { id = MsgId }, MsgProps, ChPid,
        State = #state { gm                  = GM,
                         seen_status         = SS,
                         backing_queue       = BQ,
                         backing_queue_state = BQS }) ->
    false = dict:is_key(MsgId, SS), %% ASSERTION
    ok = gm:broadcast(GM, {publish, false, ChPid, MsgProps, Msg}),
    BQS1 = BQ:publish(Msg, MsgProps, ChPid, BQS),
    ensure_monitoring(ChPid, State #state { backing_queue_state = BQS1 }).

publish_delivered(AckRequired, Msg = #basic_message { id = MsgId }, MsgProps,
                  ChPid, State = #state { gm                  = GM,
                                          seen_status         = SS,
                                          backing_queue       = BQ,
                                          backing_queue_state = BQS,
                                          ack_msg_id          = AM }) ->
    false = dict:is_key(MsgId, SS), %% ASSERTION
    %% Must use confirmed_broadcast here in order to guarantee that
    %% all slaves are forced to interpret this publish_delivered at
    %% the same point, especially if we die and a slave is promoted.
    ok = gm:confirmed_broadcast(
           GM, {publish, {true, AckRequired}, ChPid, MsgProps, Msg}),
    {AckTag, BQS1} =
        BQ:publish_delivered(AckRequired, Msg, MsgProps, ChPid, BQS),
    AM1 = maybe_store_acktag(AckTag, MsgId, AM),
    {AckTag,
     ensure_monitoring(ChPid, State #state { backing_queue_state = BQS1,
                                             ack_msg_id          = AM1 })}.

dropwhile(Fun, State = #state { gm                  = GM,
                                backing_queue       = BQ,
                                backing_queue_state = BQS,
                                set_delivered       = SetDelivered }) ->
    Len = BQ:len(BQS),
    BQS1 = BQ:dropwhile(Fun, BQS),
    Dropped = Len - BQ:len(BQS1),
    SetDelivered1 = lists:max([0, SetDelivered - Dropped]),
    ok = gm:broadcast(GM, {set_length, BQ:len(BQS1)}),
    State #state { backing_queue_state = BQS1,
                   set_delivered       = SetDelivered1 }.

drain_confirmed(State = #state { backing_queue       = BQ,
                                 backing_queue_state = BQS,
                                 seen_status         = SS,
                                 confirmed           = Confirmed }) ->
    {MsgIds, BQS1} = BQ:drain_confirmed(BQS),
    {MsgIds1, SS1} =
        lists:foldl(
          fun (MsgId, {MsgIdsN, SSN}) ->
                  %% We will never see 'discarded' here
                  case dict:find(MsgId, SSN) of
                      error ->
                          {[MsgId | MsgIdsN], SSN};
                      {ok, published} ->
                          %% It was published when we were a slave,
                          %% and we were promoted before we saw the
                          %% publish from the channel. We still
                          %% haven't seen the channel publish, and
                          %% consequently we need to filter out the
                          %% confirm here. We will issue the confirm
                          %% when we see the publish from the channel.
                          {MsgIdsN, dict:store(MsgId, confirmed, SSN)};
                      {ok, confirmed} ->
                          %% Well, confirms are racy by definition.
                          {[MsgId | MsgIdsN], SSN}
                  end
          end, {[], SS}, MsgIds),
    {Confirmed ++ MsgIds1, State #state { backing_queue_state = BQS1,
                                          seen_status         = SS1,
                                          confirmed           = [] }}.

fetch(AckRequired, State = #state { gm                  = GM,
                                    backing_queue       = BQ,
                                    backing_queue_state = BQS,
                                    set_delivered       = SetDelivered,
                                    ack_msg_id          = AM }) ->
    {Result, BQS1} = BQ:fetch(AckRequired, BQS),
    State1 = State #state { backing_queue_state = BQS1 },
    case Result of
        empty ->
            {Result, State1};
        {#basic_message { id = MsgId } = Message, IsDelivered, AckTag,
         Remaining} ->
            ok = gm:broadcast(GM, {fetch, AckRequired, MsgId, Remaining}),
            IsDelivered1 = IsDelivered orelse SetDelivered > 0,
            SetDelivered1 = lists:max([0, SetDelivered - 1]),
            AM1 = maybe_store_acktag(AckTag, MsgId, AM),
            {{Message, IsDelivered1, AckTag, Remaining},
             State1 #state { set_delivered = SetDelivered1,
                             ack_msg_id    = AM1 }}
    end.

ack(AckTags, State = #state { gm                  = GM,
                              backing_queue       = BQ,
                              backing_queue_state = BQS,
                              ack_msg_id          = AM }) ->
    {MsgIds, BQS1} = BQ:ack(AckTags, BQS),
    AM1 = lists:foldl(fun dict:erase/2, AM, AckTags),
    case MsgIds of
        [] -> ok;
        _  -> ok = gm:broadcast(GM, {ack, MsgIds})
    end,
    {MsgIds, State #state { backing_queue_state = BQS1,
                            ack_msg_id          = AM1 }}.

requeue(AckTags, MsgPropsFun, State = #state { gm                  = GM,
                                               backing_queue       = BQ,
                                               backing_queue_state = BQS }) ->
    {MsgIds, BQS1} = BQ:requeue(AckTags, MsgPropsFun, BQS),
    ok = gm:broadcast(GM, {requeue, MsgPropsFun, MsgIds}),
    {MsgIds, State #state { backing_queue_state = BQS1 }}.

len(#state { backing_queue = BQ, backing_queue_state = BQS }) ->
    BQ:len(BQS).

is_empty(#state { backing_queue = BQ, backing_queue_state = BQS }) ->
    BQ:is_empty(BQS).

set_ram_duration_target(Target, State = #state { backing_queue       = BQ,
                                                 backing_queue_state = BQS }) ->
    State #state { backing_queue_state =
                       BQ:set_ram_duration_target(Target, BQS) }.

ram_duration(State = #state { backing_queue = BQ, backing_queue_state = BQS }) ->
    {Result, BQS1} = BQ:ram_duration(BQS),
    {Result, State #state { backing_queue_state = BQS1 }}.

needs_timeout(#state { backing_queue = BQ, backing_queue_state = BQS }) ->
    BQ:needs_timeout(BQS).

timeout(State = #state { backing_queue = BQ, backing_queue_state = BQS }) ->
    State #state { backing_queue_state = BQ:timeout(BQS) }.

handle_pre_hibernate(State = #state { backing_queue       = BQ,
                                      backing_queue_state = BQS }) ->
    State #state { backing_queue_state = BQ:handle_pre_hibernate(BQS) }.

status(#state { backing_queue = BQ, backing_queue_state = BQS }) ->
    BQ:status(BQS).

invoke(?MODULE, Fun, State) ->
    Fun(?MODULE, State);
invoke(Mod, Fun, State = #state { backing_queue       = BQ,
                                  backing_queue_state = BQS }) ->
    State #state { backing_queue_state = BQ:invoke(Mod, Fun, BQS) }.

is_duplicate(Message = #basic_message { id = MsgId },
             State = #state { seen_status         = SS,
                              backing_queue       = BQ,
                              backing_queue_state = BQS,
                              confirmed           = Confirmed }) ->
    %% Here, we need to deal with the possibility that we're about to
    %% receive a message that we've already seen when we were a slave
    %% (we received it via gm). Thus if we do receive such message now
    %% via the channel, there may be a confirm waiting to issue for
    %% it.

    %% We will never see {published, ChPid, MsgSeqNo} here.
    case dict:find(MsgId, SS) of
        error ->
            %% We permit the underlying BQ to have a peek at it, but
            %% only if we ourselves are not filtering out the msg.
            {Result, BQS1} = BQ:is_duplicate(none, Message, BQS),
            {Result, State #state { backing_queue_state = BQS1 }};
        {ok, published} ->
            %% It already got published when we were a slave and no
            %% confirmation is waiting. amqqueue_process will have, in
            %% its msg_id_to_channel mapping, the entry for dealing
            %% with the confirm when that comes back in (it's added
            %% immediately after calling is_duplicate). The msg is
            %% invalid. We will not see this again, nor will we be
            %% further involved in confirming this message, so erase.
            {published, State #state { seen_status = dict:erase(MsgId, SS) }};
        {ok, confirmed} ->
            %% It got published when we were a slave via gm, and
            %% confirmed some time after that (maybe even after
            %% promotion), but before we received the publish from the
            %% channel, so couldn't previously know what the
            %% msg_seq_no was (and thus confirm as a slave). So we
            %% need to confirm now. As above, amqqueue_process will
            %% have the entry for the msg_id_to_channel mapping added
            %% immediately after calling is_duplicate/2.
            {published, State #state { seen_status = dict:erase(MsgId, SS),
                                       confirmed = [MsgId | Confirmed] }};
        {ok, discarded} ->
            %% Don't erase from SS here because discard/2 is about to
            %% be called and we need to be able to detect this case
            {discarded, State}
    end.

discard(Msg = #basic_message { id = MsgId }, ChPid,
        State = #state { gm                  = GM,
                         backing_queue       = BQ,
                         backing_queue_state = BQS,
                         seen_status         = SS }) ->
    %% It's a massive error if we get told to discard something that's
    %% already been published or published-and-confirmed. To do that
    %% would require non FIFO access. Hence we should not find
    %% 'published' or 'confirmed' in this dict:find.
    case dict:find(MsgId, SS) of
        error ->
            ok = gm:broadcast(GM, {discard, ChPid, Msg}),
            State #state { backing_queue_state = BQ:discard(Msg, ChPid, BQS),
                           seen_status         = dict:erase(MsgId, SS) };
        {ok, discarded} ->
            State
    end.

%% ---------------------------------------------------------------------------
%% Other exported functions
%% ---------------------------------------------------------------------------

promote_backing_queue_state(CPid, BQ, BQS, GM, SeenStatus, KS) ->
    #state { gm                  = GM,
             coordinator         = CPid,
             backing_queue       = BQ,
             backing_queue_state = BQS,
             set_delivered       = BQ:len(BQS),
             seen_status         = SeenStatus,
             confirmed           = [],
             ack_msg_id          = dict:new(),
             known_senders       = sets:from_list(KS) }.

sender_death_fun() ->
    Self = self(),
    fun (DeadPid) ->
            rabbit_amqqueue:run_backing_queue_async(
              Self, ?MODULE,
              fun (?MODULE, State = #state { gm = GM, known_senders = KS }) ->
                      ok = gm:broadcast(GM, {sender_death, DeadPid}),
                      KS1 = sets:del_element(DeadPid, KS),
                      State #state { known_senders = KS1 }
              end)
    end.

%% ---------------------------------------------------------------------------
%% Helpers
%% ---------------------------------------------------------------------------

maybe_store_acktag(undefined, _MsgId, AM) ->
    AM;
maybe_store_acktag(AckTag, MsgId, AM) ->
    dict:store(AckTag, MsgId, AM).

ensure_monitoring(ChPid, State = #state { coordinator = CPid,
                                          known_senders = KS }) ->
    case sets:is_element(ChPid, KS) of
        true  -> State;
        false -> ok = rabbit_mirror_queue_coordinator:ensure_monitoring(
                        CPid, [ChPid]),
                 State #state { known_senders = sets:add_element(ChPid, KS) }
    end.<|MERGE_RESOLUTION|>--- conflicted
+++ resolved
@@ -80,21 +80,6 @@
     %% Same as start/1.
     exit({not_valid_for_generic_backing_queue, ?MODULE}).
 
-<<<<<<< HEAD
-=======
-sender_death_fun() ->
-    Self = self(),
-    fun (DeadPid) ->
-            rabbit_amqqueue:run_backing_queue(
-              Self, ?MODULE,
-              fun (?MODULE, State = #state { gm = GM, known_senders = KS }) ->
-                      ok = gm:broadcast(GM, {sender_death, DeadPid}),
-                      KS1 = sets:del_element(DeadPid, KS),
-                      State #state { known_senders = KS1 }
-              end)
-    end.
-
->>>>>>> 7836ce2d
 init(#amqqueue { name = QName, mirror_nodes = MNodes } = Q, Recover,
      AsyncCallback) ->
     {ok, CPid} = rabbit_mirror_queue_coordinator:start_link(
@@ -377,7 +362,7 @@
 sender_death_fun() ->
     Self = self(),
     fun (DeadPid) ->
-            rabbit_amqqueue:run_backing_queue_async(
+            rabbit_amqqueue:run_backing_queue(
               Self, ?MODULE,
               fun (?MODULE, State = #state { gm = GM, known_senders = KS }) ->
                       ok = gm:broadcast(GM, {sender_death, DeadPid}),
