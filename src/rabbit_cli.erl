%% The contents of this file are subject to the Mozilla Public License
%% Version 1.1 (the "License"); you may not use this file except in
%% compliance with the License. You may obtain a copy of the License
%% at http://www.mozilla.org/MPL/
%%
%% Software distributed under the License is distributed on an "AS IS"
%% basis, WITHOUT WARRANTY OF ANY KIND, either express or implied. See
%% the License for the specific language governing rights and
%% limitations under the License.
%%
%% The Original Code is RabbitMQ.
%%
%% The Initial Developer of the Original Code is GoPivotal, Inc.
%% Copyright (c) 2007-2016 Pivotal Software, Inc.  All rights reserved.
%%

-module(rabbit_cli).
-include("rabbit_cli.hrl").

-export([main/3, start_distribution/0, start_distribution/1,
         parse_arguments/4, filter_opts/2,
         rpc_call/4, rpc_call/5, rpc_call/7]).

%%----------------------------------------------------------------------------

-type option_name() :: string().
-type option_value() :: string() | node() | boolean().
-type optdef() :: flag | {option, string()}.
-type parse_result() :: {'ok', {atom(), [{option_name(), option_value()}], [string()]}} |
                        'no_command'.

-spec main
        (fun (([string()], string()) -> parse_result()),
         fun ((atom(), atom(), [any()], [any()]) -> any()),
         atom()) ->
            no_return().
-spec start_distribution() -> {'ok', pid()} | {'error', any()}.
-spec start_distribution(string()) -> {'ok', pid()} | {'error', any()}.
-spec usage(atom()) -> no_return().
-spec parse_arguments
        ([{atom(), [{string(), optdef()}]} | atom()],
         [{string(), optdef()}], string(), [string()]) ->
          parse_result().

-spec filter_opts([{option_name(), option_value()}], [option_name()]) ->
          [boolean()].

-spec rpc_call(node(), atom(), atom(), [any()]) -> any().
-spec rpc_call(node(), atom(), atom(), [any()], number()) -> any().
-spec rpc_call
        (node(), atom(), atom(), [any()], reference(), pid(), number()) ->
            any().

ensure_cli_distribution() ->
    case start_distribution() of
        {ok, _} ->
            ok;
        {error, Error} ->
            print_error("Failed to initialize erlang distribution: ~p.",
                        [Error]),
            rabbit_misc:quit(?EX_TEMPFAIL)
    end.

%%----------------------------------------------------------------------------

main(ParseFun, DoFun, UsageMod) ->
    error_logger:tty(false),
    ensure_cli_distribution(),
    {ok, [[NodeStr|_]|_]} = init:get_argument(nodename),
    {Command, Opts, Args} =
        case ParseFun(init:get_plain_arguments(), NodeStr) of
            {ok, Res}  -> Res;
            no_command -> print_error("could not recognise command", []),
                          usage(UsageMod)
        end,
    Node = proplists:get_value(?NODE_OPT, Opts),
    PrintInvalidCommandError =
        fun () ->
                print_error("invalid command '~s'",
                            [string:join([atom_to_list(Command) | Args], " ")])
        end,

    %% The reason we don't use a try/catch here is that rpc:call turns
    %% thrown errors into normal return values
    case catch DoFun(Command, Node, Args, Opts) of
        ok ->
            rabbit_misc:quit(?EX_OK);
        {ok, Result} ->
            rabbit_control_misc:print_cmd_result(Command, Result),
            rabbit_misc:quit(?EX_OK);
        {'EXIT', {function_clause, [{?MODULE, action, _}    | _]}} -> %% < R15
            PrintInvalidCommandError(),
            usage(UsageMod);
        {'EXIT', {function_clause, [{?MODULE, action, _, _} | _]}} -> %% >= R15
            PrintInvalidCommandError(),
            usage(UsageMod);
        {error, {missing_dependencies, Missing, Blame}} ->
            print_error("dependent plugins ~p not found; used by ~p.",
                        [Missing, Blame]),
            rabbit_misc:quit(?EX_CONFIG);
        {'EXIT', {badarg, _}} ->
            print_error("invalid parameter: ~p", [Args]),
            usage(UsageMod, ?EX_DATAERR);
        {error, {Problem, Reason}} when is_atom(Problem), is_binary(Reason) ->
            %% We handle this common case specially to avoid ~p since
            %% that has i18n issues
            print_error("~s: ~s", [Problem, Reason]),
            rabbit_misc:quit(?EX_SOFTWARE);
        {error, Reason} ->
            print_error("~p", [Reason]),
            rabbit_misc:quit(?EX_SOFTWARE);
        {error_string, Reason} ->
            print_error("~s", [Reason]),
            rabbit_misc:quit(?EX_SOFTWARE);
        {badrpc, {'EXIT', Reason}} ->
            print_error("~p", [Reason]),
            rabbit_misc:quit(?EX_SOFTWARE);
        {badrpc, Reason} ->
            case Reason of
                timeout ->
                    print_error("operation ~w on node ~w timed out", [Command, Node]),
                    rabbit_misc:quit(?EX_TEMPFAIL);
                _ ->
                    print_error("unable to connect to node ~w: ~w", [Node, Reason]),
                    print_badrpc_diagnostics([Node]),
                    case Command of
                        stop -> rabbit_misc:quit(?EX_OK);
                        _    -> rabbit_misc:quit(?EX_UNAVAILABLE)
                    end
            end;
        {badrpc_multi, Reason, Nodes} ->
            print_error("unable to connect to nodes ~p: ~w", [Nodes, Reason]),
            print_badrpc_diagnostics(Nodes),
            rabbit_misc:quit(?EX_UNAVAILABLE);
        function_clause ->
            print_error("operation ~w used with invalid parameter: ~p",
                        [Command, Args]),
            usage(UsageMod);
        {refused, Username, _, _} ->
            print_error("failed to authenticate user \"~s\"", [Username]),
            rabbit_misc:quit(?EX_NOUSER);
        Other ->
            print_error("~p", [Other]),
            rabbit_misc:quit(?EX_SOFTWARE)
    end.

start_distribution_anon(0, LastError) ->
    {error, LastError};
start_distribution_anon(TriesLeft, _) ->
<<<<<<< HEAD
    NameCandidate = list_to_atom(rabbit_misc:format("rabbitmq-cli-~2..0b", [rand:uniform(100)])),
=======
    NameCandidate = generate_cli_node_name(),
>>>>>>> ccffb401
    case net_kernel:start([NameCandidate, name_type()]) of
        {ok, _} = Result ->
            Result;
        {error, Reason} ->
            start_distribution_anon(TriesLeft - 1, Reason)
    end.

%% Tries to start distribution with random name choosen from limited list of candidates - to
%% prevent atom table pollution on target nodes.
start_distribution() ->
    rabbit_nodes:ensure_epmd(),
    start_distribution_anon(10, undefined).

start_distribution(Name) ->
    rabbit_nodes:ensure_epmd(),
    net_kernel:start([Name, name_type()]).

name_type() ->
    case os:getenv("RABBITMQ_USE_LONGNAME") of
        "true" -> longnames;
        _      -> shortnames
    end.

generate_cli_node_name() ->
    Base = rabbit_misc:format("rabbitmq-cli-~2..0b", [rand_compat:uniform(100)]),
    NameAsList =
        case {name_type(), inet_db:res_option(domain)} of
            {longnames, []} ->
                %% Distribution will fail to start if it's unable to
                %% determine FQDN of a node (with at least one dot in
                %% a name).
                %% CLI is always an initiator of connection, so it
                %% doesn't matter if the name will not resolve.
                Base ++ "@" ++ inet_db:gethostname() ++ ".no-domain";
            _ ->
                Base
        end,
    list_to_atom(NameAsList).

usage(Mod) ->
    usage(Mod, ?EX_USAGE).

usage(Mod, ExitCode) ->
    io:format("~s", [Mod:usage()]),
    rabbit_misc:quit(ExitCode).

%%----------------------------------------------------------------------------

parse_arguments(Commands, GlobalDefs, NodeOpt, CmdLine) ->
    case parse_arguments(Commands, GlobalDefs, CmdLine) of
        {ok, {Cmd, Opts0, Args}} ->
            Opts = [case K of
                        NodeOpt -> {NodeOpt, rabbit_nodes:make(V)};
                        _       -> {K, V}
                    end || {K, V} <- Opts0],
            {ok, {Cmd, Opts, Args}};
        E ->
            E
    end.

%% Takes:
%%    * A list of [{atom(), [{string(), optdef()]} | atom()], where the atom()s
%%      are the accepted commands and the optional [string()] is the list of
%%      accepted options for that command
%%    * A list [{string(), optdef()}] of options valid for all commands
%%    * The list of arguments given by the user
%%
%% Returns either {ok, {atom(), [{string(), string()}], [string()]} which are
%% respectively the command, the key-value pairs of the options and the leftover
%% arguments; or no_command if no command could be parsed.
parse_arguments(Commands, GlobalDefs, As) ->
    lists:foldl(maybe_process_opts(GlobalDefs, As), no_command, Commands).

maybe_process_opts(GDefs, As) ->
    fun({C, Os}, no_command) ->
            process_opts(atom_to_list(C), dict:from_list(GDefs ++ Os), As);
       (C, no_command) ->
            (maybe_process_opts(GDefs, As))({C, []}, no_command);
       (_, {ok, Res}) ->
            {ok, Res}
    end.

process_opts(C, Defs, As0) ->
    KVs0 = dict:map(fun (_, flag)        -> false;
                        (_, {option, V}) -> V
                    end, Defs),
    process_opts(Defs, C, As0, not_found, KVs0, []).

%% Consume flags/options until you find the correct command. If there are no
%% arguments or the first argument is not the command we're expecting, fail.
%% Arguments to this are: definitions, cmd we're looking for, args we
%% haven't parsed, whether we have found the cmd, options we've found,
%% plain args we've found.
process_opts(_Defs, C, [], found, KVs, Outs) ->
    {ok, {list_to_atom(C), dict:to_list(KVs), lists:reverse(Outs)}};
process_opts(_Defs, _C, [], not_found, _, _) ->
    no_command;
process_opts(Defs, C, [A | As], Found, KVs, Outs) ->
    OptType = case dict:find(A, Defs) of
                  error             -> none;
                  {ok, flag}        -> flag;
                  {ok, {option, _}} -> option
              end,
    case {OptType, C, Found} of
        {flag, _, _}     -> process_opts(
                              Defs, C, As, Found, dict:store(A, true, KVs),
                              Outs);
        {option, _, _}   -> case As of
                                []        -> no_command;
                                [V | As1] -> process_opts(
                                               Defs, C, As1, Found,
                                               dict:store(A, V, KVs), Outs)
                            end;
        {none, A, _}     -> process_opts(Defs, C, As, found, KVs, Outs);
        {none, _, found} -> process_opts(Defs, C, As, found, KVs, [A | Outs]);
        {none, _, _}     -> no_command
    end.

%% When we have a set of flags that are used for filtering, we want by
%% default to include every such option in our output. But if a user
%% explicitly specified any such flag, we want to include only items
%% which he has requested.
filter_opts(CurrentOptionValues, AllOptionNames) ->
    Explicit = lists:map(fun(OptName) ->
                                 proplists:get_bool(OptName, CurrentOptionValues)
                         end,
                         AllOptionNames),
    case lists:member(true, Explicit) of
        true ->
            Explicit;
        false ->
            lists:duplicate(length(AllOptionNames), true)
    end.

%%----------------------------------------------------------------------------

fmt_stderr(Format, Args) -> rabbit_misc:format_stderr(Format ++ "~n", Args).

print_error(Format, Args) -> fmt_stderr("Error: " ++ Format, Args).

print_badrpc_diagnostics(Nodes) ->
    fmt_stderr(rabbit_nodes:diagnostics(Nodes), []).

%% If the server we are talking to has non-standard net_ticktime, and
%% our connection lasts a while, we could get disconnected because of
%% a timeout unless we set our ticktime to be the same. So let's do
%% that.
rpc_call(Node, Mod, Fun, Args) ->
    rabbit_misc:rpc_call(Node, Mod, Fun, Args).

rpc_call(Node, Mod, Fun, Args, Timeout) ->
    rabbit_misc:rpc_call(Node, Mod, Fun, Args, Timeout).

rpc_call(Node, Mod, Fun, Args, Ref, Pid, Timeout) ->
    rabbit_misc:rpc_call(Node, Mod, Fun, Args, Ref, Pid, Timeout).<|MERGE_RESOLUTION|>--- conflicted
+++ resolved
@@ -147,11 +147,7 @@
 start_distribution_anon(0, LastError) ->
     {error, LastError};
 start_distribution_anon(TriesLeft, _) ->
-<<<<<<< HEAD
-    NameCandidate = list_to_atom(rabbit_misc:format("rabbitmq-cli-~2..0b", [rand:uniform(100)])),
-=======
     NameCandidate = generate_cli_node_name(),
->>>>>>> ccffb401
     case net_kernel:start([NameCandidate, name_type()]) of
         {ok, _} = Result ->
             Result;
@@ -176,7 +172,7 @@
     end.
 
 generate_cli_node_name() ->
-    Base = rabbit_misc:format("rabbitmq-cli-~2..0b", [rand_compat:uniform(100)]),
+    Base = rabbit_misc:format("rabbitmq-cli-~2..0b", [rand:uniform(100)]),
     NameAsList =
         case {name_type(), inet_db:res_option(domain)} of
             {longnames, []} ->
