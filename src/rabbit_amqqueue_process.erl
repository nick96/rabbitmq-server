--- conflicted
+++ resolved
@@ -53,13 +53,8 @@
             has_had_consumers,
             mixed_state,
             next_msg_id,
-<<<<<<< HEAD
-            round_robin}).
-=======
-            message_buffer,
             active_consumers,
             blocked_consumers}).
->>>>>>> 549f17cf
 
 -record(consumer, {tag, ack_required}).
 
@@ -100,20 +95,15 @@
 init(Q = #amqqueue { name = QName, durable = Durable }) ->
     ?LOGDEBUG("Queue starting - ~p~n", [Q]),
     {ok, Mode} = rabbit_queue_mode_manager:register(self()),
-    {ok, MS} = rabbit_mixed_queue:start_link(QName, Durable, Mode), %% TODO, CHANGE ME
+    {ok, MS} = rabbit_mixed_queue:start_link(QName, Durable, Mode),
     {ok, #q{q = Q,
             owner = none,
             exclusive_consumer = none,
             has_had_consumers = false,
             mixed_state = MS,
             next_msg_id = 1,
-<<<<<<< HEAD
-            round_robin = queue:new()}, ?HIBERNATE_AFTER}.
-=======
-            message_buffer = queue:new(),
             active_consumers = queue:new(),
             blocked_consumers = queue:new()}, ?HIBERNATE_AFTER}.
->>>>>>> 549f17cf
 
 terminate(_Reason, State) ->
     %% FIXME: How do we cancel active subscriptions?
@@ -179,21 +169,12 @@
     %% that wasn't happening already)
     store_ch_record((ch_record(ChPid))#cr{txn = Txn}).
     
-<<<<<<< HEAD
 deliver_queue(Fun, FunAcc0,
               State = #q{q = #amqqueue{name = QName},
-                         round_robin = RoundRobin,
+                         active_consumers = ActiveConsumers,
+                         blocked_consumers = BlockedConsumers,
                          next_msg_id = NextId}) ->
-    case queue:out(RoundRobin) of
-=======
-deliver_immediately(Message, Delivered,
-                    State = #q{q = #amqqueue{name = QName},
-                               active_consumers = ActiveConsumers,
-                               blocked_consumers = BlockedConsumers,
-                               next_msg_id = NextId}) ->
-    ?LOGDEBUG("AMQQUEUE ~p DELIVERY:~n~p~n", [QName, Message]),
     case queue:out(ActiveConsumers) of
->>>>>>> 549f17cf
         {{value, QEntry = {ChPid, #consumer{tag = ConsumerTag,
                                             ack_required = AckRequired}}},
          ActiveConsumersTail} ->
@@ -204,47 +185,14 @@
             case (IsMsgReady andalso
                   rabbit_limiter:can_send( LimiterPid, self(), AckRequired )) of
                 true ->
-<<<<<<< HEAD
-                    case Fun(AckRequired, FunAcc0, State) of
-                        {empty, FunAcc1, State2} ->
-                            {FunAcc1, State2};
-                        {{Msg, IsDelivered, AckTag, Remaining}, FunAcc1, State2} ->
-                            rabbit_channel:deliver(
-                              ChPid, ConsumerTag, AckRequired,
-                              {QName, self(), NextId, IsDelivered, Msg}),
-                            NewUAM = case AckRequired of
-                                         true  -> dict:store(NextId, {Msg, AckTag}, UAM);
-                                         false -> UAM
-                                     end,
-                            NewC = C#cr{unsent_message_count = Count + 1,
-                                        unacked_messages = NewUAM},
-                            store_ch_record(NewC),
-                            NewConsumers =
-                                case ch_record_state_transition(C, NewC) of
-                                    ok    -> queue:in(QEntry, RoundRobinTail);
-                                    block -> block_consumers(ChPid, RoundRobinTail)
-                                end,
-                            State3 = State2 #q { round_robin = NewConsumers,
-                                                 next_msg_id = NextId + 1
-                                                },
-                            if Remaining == 0 -> {FunAcc1, State3};
-                               true -> deliver_queue(Fun, FunAcc1, State3)
-                            end
-                    end;
-                %% if IsMsgReady then we've hit the limiter
-                false when IsMsgReady ->
-                    store_ch_record(C#cr{is_limit_active = true}),
-                    NewConsumers = block_consumers(ChPid, RoundRobinTail),
-                    deliver_queue(Fun, FunAcc0, State #q { round_robin = NewConsumers });
-                false ->
-                    %% no message was ready, so we don't need to block anyone
-                    {FunAcc0, State}
-=======
+                    {{Msg, IsDelivered, AckTag, Remaining}, FunAcc1, State2} =
+                        Fun(AckRequired, FunAcc0, State),
+                    ?LOGDEBUG("AMQQUEUE ~p DELIVERY:~n~p~n", [QName, Msg]),
                     rabbit_channel:deliver(
                       ChPid, ConsumerTag, AckRequired,
-                      {QName, self(), NextId, Delivered, Message}),
+                      {QName, self(), NextId, IsDelivered, Msg}),
                     NewUAM = case AckRequired of
-                                 true  -> dict:store(NextId, Message, UAM);
+                                 true  -> dict:store(NextId, {Msg, AckTag}, UAM);
                                  false -> UAM
                              end,
                     NewC = C#cr{unsent_message_count = Count + 1,
@@ -262,21 +210,27 @@
                                 {ActiveConsumers1,
                                  queue:in(QEntry, BlockedConsumers1)}
                         end,
-                    {offered, AckRequired,
-                     State#q{active_consumers = NewActiveConsumers,
-                             blocked_consumers = NewBlockedConsumers,
-                             next_msg_id = NextId + 1}};
-                false ->
+                    State3 = State2 #q { active_consumers = NewActiveConsumers,
+                                         blocked_consumers = NewBlockedConsumers,
+                                         next_msg_id = NextId + 1
+                                       },
+                    if Remaining == 0 -> {FunAcc1, State3};
+                       true -> deliver_queue(Fun, FunAcc1, State3)
+                    end;
+                %% if IsMsgReady then we've hit the limiter
+                false when IsMsgReady ->
                     store_ch_record(C#cr{is_limit_active = true}),
                     {NewActiveConsumers, NewBlockedConsumers} =
                         move_consumers(ChPid,
                                        ActiveConsumers,
                                        BlockedConsumers),
-                    deliver_immediately(
-                      Message, Delivered,
+                    deliver_queue(
+                      Fun, FunAcc0, 
                       State#q{active_consumers = NewActiveConsumers,
-                              blocked_consumers = NewBlockedConsumers})
->>>>>>> 549f17cf
+                              blocked_consumers = NewBlockedConsumers});
+                false ->
+                    %% no message was ready, so we don't need to block anyone
+                    {FunAcc0, State}
             end;
         {empty, _} ->
             {FunAcc0, State}
@@ -379,20 +333,13 @@
             store_ch_record(NewC),
             case ch_record_state_transition(C, NewC) of
                 ok      -> State;
-<<<<<<< HEAD
-                unblock -> NewRR = unblock_consumers(ChPid,
-                                                     NewC#cr.consumers,
-                                                     State#q.round_robin),
-                           run_message_queue(State#q{round_robin = NewRR})
-=======
                 unblock -> {NewBlockedeConsumers, NewActiveConsumers} =
                                move_consumers(ChPid,
                                               State#q.blocked_consumers,
                                               State#q.active_consumers),
-                           run_poke_burst(
+                           run_message_queue(
                              State#q{active_consumers = NewActiveConsumers,
                                      blocked_consumers = NewBlockedeConsumers})
->>>>>>> 549f17cf
             end
     end.
     
@@ -407,49 +354,27 @@
             unacked_messages = UAM} ->
             erlang:demonitor(MonitorRef),
             erase({ch, ChPid}),
-<<<<<<< HEAD
             State1 =
                 case Txn of
                     none -> State;
                     _    -> rollback_transaction(Txn, State)
                 end,
-            case check_auto_delete(
-                   deliver_or_requeue_n(
-                     [MsgWithAck ||
-                         {_MsgId, MsgWithAck} <- dict:to_list(UAM)],
-                     State1 # q {
-                       exclusive_consumer = case Holder of
-                                                {ChPid, _} -> none;
-                                                Other -> Other
-                                            end,
-                       round_robin = NewActive})) of
-                {continue, State2} ->
-                    noreply(State2);
-                {stop, State2} ->
-                    {stop, normal, State2}
-=======
-            case Txn of
-                none -> ok;
-                _    -> ok = rollback_work(Txn, qname(State)),
-                        erase_tx(Txn)
-            end,
-            NewState =
-                deliver_or_enqueue_n(
-                  [{Message, true} ||
-                      {_Messsage_id, Message} <- dict:to_list(UAM)],
-                  State#q{
+            State2 =
+                deliver_or_requeue_n(
+                  [MsgWithAck ||
+                      {_MsgId, MsgWithAck} <- dict:to_list(UAM)],
+                  State1 # q {
                     exclusive_consumer = case Holder of
                                              {ChPid, _} -> none;
                                              Other -> Other
                                          end,
                     active_consumers = remove_consumers(
-                                         ChPid, State#q.active_consumers),
+                                         ChPid, State1#q.active_consumers),
                     blocked_consumers = remove_consumers(
-                                          ChPid, State#q.blocked_consumers)}),
-            case should_auto_delete(NewState) of
-                false -> noreply(NewState);
-                true  -> {stop, normal, NewState}
->>>>>>> 549f17cf
+                                          ChPid, State1#q.blocked_consumers)}),
+            case should_auto_delete(State2) of
+                false -> noreply(State2);
+                true  -> {stop, normal, State2}
             end
     end.
 
@@ -472,41 +397,8 @@
         false -> in_use
     end.
 
-<<<<<<< HEAD
-is_unused() ->
-    is_unused1(get()).
-
-is_unused1([]) ->
-    true;
-is_unused1([{{ch, _}, #cr{consumers = Consumers}} | _Rest])
-  when Consumers /= [] ->
-    false;
-is_unused1([_ | Rest]) ->
-    is_unused1(Rest).
-=======
-run_poke_burst(State = #q{message_buffer = MessageBuffer}) ->
-    run_poke_burst(MessageBuffer, State).
-
-run_poke_burst(MessageBuffer, State) ->
-    case queue:out(MessageBuffer) of
-        {{value, {Message, Delivered}}, BufferTail} ->
-            case deliver_immediately(Message, Delivered, State) of
-                {offered, true, NewState} ->
-                    persist_delivery(qname(State), Message, Delivered),
-                    run_poke_burst(BufferTail, NewState);
-                {offered, false, NewState} ->
-                    persist_auto_ack(qname(State), Message),
-                    run_poke_burst(BufferTail, NewState);
-                {not_offered, NewState} ->
-                    NewState#q{message_buffer = MessageBuffer}
-            end;
-        {empty, _} ->
-            State#q{message_buffer = MessageBuffer}
-    end.
-
 is_unused(State) -> queue:is_empty(State#q.active_consumers) andalso
                         queue:is_empty(State#q.blocked_consumers).
->>>>>>> 549f17cf
 
 maybe_send_reply(_ChPid, undefined) -> ok;
 maybe_send_reply(ChPid, Msg) -> ok = rabbit_channel:send_command(ChPid, Msg).
@@ -719,26 +611,17 @@
                     ok = maybe_send_reply(ChPid, OkMsg),
                     State2 =
                         case is_ch_blocked(C) of
-<<<<<<< HEAD
-                            true  -> State1;
-                            false -> run_message_queue(
-                                       State1 #q {
-                                         round_robin = queue:in(
-                                                         {ChPid, Consumer},
-                                                         RoundRobin)})
-=======
                             true  -> State1#q{
                                        blocked_consumers =
                                        add_consumer(
                                          ChPid, Consumer,
                                          State1#q.blocked_consumers)};
-                            false -> run_poke_burst(
+                            false -> run_message_queue(
                                        State1#q{
                                          active_consumers =
                                          add_consumer(
                                            ChPid, Consumer,
                                            State1#q.active_consumers)})
->>>>>>> 549f17cf
                         end,
                     reply(ok, State2)
             end
@@ -775,28 +658,16 @@
     end;
 
 handle_call(stat, _From, State = #q{q = #amqqueue{name = Name},
-<<<<<<< HEAD
                                     mixed_state = MS,
-                                    round_robin = RoundRobin}) ->
+                                    active_consumers = ActiveConsumers}) ->
     Length = rabbit_mixed_queue:length(MS),
-    reply({ok, Name, Length, queue:len(RoundRobin)}, State);
+    reply({ok, Name, Length, queue:len(ActiveConsumers)}, State);
 
 handle_call({delete, IfUnused, IfEmpty}, _From,
             State = #q { mixed_state = MS }) ->
     Length = rabbit_mixed_queue:length(MS),
     IsEmpty = Length == 0,
-    IsUnused = is_unused(),
-=======
-                                    message_buffer = MessageBuffer,
-                                    active_consumers = ActiveConsumers}) ->
-    reply({ok, Name, queue:len(MessageBuffer), queue:len(ActiveConsumers)},
-          State);
-
-handle_call({delete, IfUnused, IfEmpty}, _From,
-            State = #q{message_buffer = MessageBuffer}) ->
-    IsEmpty = queue:is_empty(MessageBuffer),
     IsUnused = is_unused(State),
->>>>>>> 549f17cf
     if
         IfEmpty and not(IsEmpty) ->
             reply({error, not_empty}, State);
